"""Support for Actions on Google Assistant Smart Home Control."""
import logging
from typing import Any, Dict

import voluptuous as vol

# Typing imports
<<<<<<< HEAD
from homeassistant.core import HomeAssistant, ServiceCall

from homeassistant.const import CONF_NAME, CONF_DELAY_TIME
=======
from homeassistant.const import CONF_NAME
from homeassistant.core import HomeAssistant, ServiceCall
>>>>>>> 7f06a939
from homeassistant.helpers import config_validation as cv

from .const import (
    CONF_ALIASES,
    CONF_ALLOW_UNLOCK,
    CONF_API_KEY,
    CONF_CLIENT_EMAIL,
    CONF_ENTITY_CONFIG,
    CONF_EXPOSE,
    CONF_EXPOSE_BY_DEFAULT,
    CONF_EXPOSED_DOMAINS,
    CONF_PRIVATE_KEY,
    CONF_PROJECT_ID,
    CONF_REPORT_STATE,
    CONF_ROOM_HINT,
    CONF_SECURE_DEVICES_PIN,
    CONF_SERVICE_ACCOUNT,
    DEFAULT_EXPOSE_BY_DEFAULT,
    DEFAULT_EXPOSED_DOMAINS,
    DOMAIN,
    SERVICE_REQUEST_SYNC,
)
from .const import EVENT_QUERY_RECEIVED  # noqa: F401
from .http import GoogleAssistantView, GoogleConfig

from .const import EVENT_COMMAND_RECEIVED, EVENT_SYNC_RECEIVED  # noqa: F401, isort:skip

_LOGGER = logging.getLogger(__name__)

ENTITY_SCHEMA = vol.Schema(
    {
        vol.Optional(CONF_NAME): cv.string,
        vol.Optional(CONF_EXPOSE): cv.boolean,
        vol.Optional(CONF_ALIASES): vol.All(cv.ensure_list, [cv.string]),
        vol.Optional(CONF_ROOM_HINT): cv.string,
        vol.Optional(CONF_DELAY_TIME, default=0): cv.positive_int,
    }
)

GOOGLE_SERVICE_ACCOUNT = vol.Schema(
    {
        vol.Required(CONF_PRIVATE_KEY): cv.string,
        vol.Required(CONF_CLIENT_EMAIL): cv.string,
    },
    extra=vol.ALLOW_EXTRA,
)


def _check_report_state(data):
    if data[CONF_REPORT_STATE]:
        if CONF_SERVICE_ACCOUNT not in data:
            raise vol.Invalid(
                "If report state is enabled, a service account must exist"
            )
    return data


GOOGLE_ASSISTANT_SCHEMA = vol.All(
    cv.deprecated(CONF_ALLOW_UNLOCK, invalidation_version="0.95"),
    cv.deprecated(CONF_API_KEY, invalidation_version="0.105"),
    vol.Schema(
        {
            vol.Required(CONF_PROJECT_ID): cv.string,
            vol.Optional(
                CONF_EXPOSE_BY_DEFAULT, default=DEFAULT_EXPOSE_BY_DEFAULT
            ): cv.boolean,
            vol.Optional(
                CONF_EXPOSED_DOMAINS, default=DEFAULT_EXPOSED_DOMAINS
            ): cv.ensure_list,
            vol.Optional(CONF_API_KEY): cv.string,
            vol.Optional(CONF_ENTITY_CONFIG): {cv.entity_id: ENTITY_SCHEMA},
            vol.Optional(CONF_ALLOW_UNLOCK): cv.boolean,
            # str on purpose, makes sure it is configured correctly.
            vol.Optional(CONF_SECURE_DEVICES_PIN): str,
            vol.Optional(CONF_REPORT_STATE, default=False): cv.boolean,
            vol.Optional(CONF_SERVICE_ACCOUNT): GOOGLE_SERVICE_ACCOUNT,
        },
        extra=vol.PREVENT_EXTRA,
    ),
    _check_report_state,
)

CONFIG_SCHEMA = vol.Schema({DOMAIN: GOOGLE_ASSISTANT_SCHEMA}, extra=vol.ALLOW_EXTRA)


async def async_setup(hass: HomeAssistant, yaml_config: Dict[str, Any]):
    """Activate Google Actions component."""
    config = yaml_config.get(DOMAIN, {})

    google_config = GoogleConfig(hass, config)
    await google_config.async_initialize()

    hass.http.register_view(GoogleAssistantView(google_config))

    if google_config.should_report_state:
        google_config.async_enable_report_state()

    async def request_sync_service_handler(call: ServiceCall):
        """Handle request sync service calls."""
        agent_user_id = call.data.get("agent_user_id") or call.context.user_id

        if agent_user_id is None:
            _LOGGER.warning(
                "No agent_user_id supplied for request_sync. Call as a user or pass in user id as agent_user_id."
            )
            return

        await google_config.async_sync_entities(agent_user_id)

    # Register service only if key is provided
    if CONF_API_KEY in config or CONF_SERVICE_ACCOUNT in config:
        hass.services.async_register(
            DOMAIN, SERVICE_REQUEST_SYNC, request_sync_service_handler
        )

    return True<|MERGE_RESOLUTION|>--- conflicted
+++ resolved
@@ -5,14 +5,9 @@
 import voluptuous as vol
 
 # Typing imports
-<<<<<<< HEAD
 from homeassistant.core import HomeAssistant, ServiceCall
 
 from homeassistant.const import CONF_NAME, CONF_DELAY_TIME
-=======
-from homeassistant.const import CONF_NAME
-from homeassistant.core import HomeAssistant, ServiceCall
->>>>>>> 7f06a939
 from homeassistant.helpers import config_validation as cv
 
 from .const import (

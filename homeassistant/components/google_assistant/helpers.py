--- conflicted
+++ resolved
@@ -1,10 +1,7 @@
 """Helper classes for Google Assistant integration."""
-<<<<<<< HEAD
 import asyncio
-=======
+from asyncio import gather
 from abc import ABC, abstractmethod
-from asyncio import gather
->>>>>>> 7f06a939
 from collections.abc import Mapping
 import logging
 import pprint
@@ -14,18 +11,12 @@
 
 from homeassistant.components import webhook
 from homeassistant.const import (
-<<<<<<< HEAD
-    CONF_NAME,
-    CONF_DELAY_TIME,
-    STATE_UNAVAILABLE,
-    ATTR_SUPPORTED_FEATURES,
-=======
->>>>>>> 7f06a939
     ATTR_DEVICE_CLASS,
     ATTR_SUPPORTED_FEATURES,
     CLOUD_NEVER_EXPOSED_ENTITIES,
     CONF_NAME,
     STATE_UNAVAILABLE,
+    CONF_DELAY_TIME,
 )
 from homeassistant.core import Context, HomeAssistant, State, callback
 from homeassistant.helpers.event import async_call_later

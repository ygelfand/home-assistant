"""Support for Envisalink devices."""
import asyncio
import logging

from pyenvisalink import EnvisalinkAlarmPanel
import voluptuous as vol

from homeassistant.const import CONF_HOST, CONF_TIMEOUT, EVENT_HOMEASSISTANT_STOP
from homeassistant.core import callback
import homeassistant.helpers.config_validation as cv
<<<<<<< HEAD
from homeassistant.const import (
    EVENT_HOMEASSISTANT_STOP,
    CONF_TIMEOUT,
    CONF_HOST,
    CONF_PENDING_TIME,
)
from homeassistant.helpers.entity import Entity
=======
>>>>>>> 7f06a939
from homeassistant.helpers.discovery import async_load_platform
from homeassistant.helpers.dispatcher import async_dispatcher_send
from homeassistant.helpers.entity import Entity

_LOGGER = logging.getLogger(__name__)

DOMAIN = "envisalink"

DATA_EVL = "envisalink"

CONF_CODE = "code"
CONF_EVL_KEEPALIVE = "keepalive_interval"
CONF_EVL_PORT = "port"
CONF_EVL_VERSION = "evl_version"
CONF_PANEL_TYPE = "panel_type"
CONF_PANIC = "panic_type"
CONF_PARTITIONNAME = "name"
CONF_PARTITIONS = "partitions"
CONF_PASS = "password"
CONF_USERNAME = "user_name"
CONF_ZONEDUMP_INTERVAL = "zonedump_interval"
CONF_ZONENAME = "name"
CONF_ZONES = "zones"
CONF_ZONETYPE = "type"

DEFAULT_PORT = 4025
DEFAULT_EVL_VERSION = 3
DEFAULT_KEEPALIVE = 60
DEFAULT_ZONEDUMP_INTERVAL = 30
DEFAULT_ZONETYPE = "opening"
DEFAULT_PANIC = "Police"
DEFAULT_TIMEOUT = 10
DEFAULT_PENDING_TIME = 60

SIGNAL_ZONE_UPDATE = "envisalink.zones_updated"
SIGNAL_PARTITION_UPDATE = "envisalink.partition_updated"
SIGNAL_KEYPAD_UPDATE = "envisalink.keypad_updated"

CONF_CODE_ARM_REQUIRED = "code_arm_required"

ZONE_SCHEMA = vol.Schema(
    {
        vol.Required(CONF_ZONENAME): cv.string,
        vol.Optional(CONF_ZONETYPE, default=DEFAULT_ZONETYPE): cv.string,
    }
)

PARTITION_SCHEMA = vol.Schema({vol.Required(CONF_PARTITIONNAME): cv.string})

CONFIG_SCHEMA = vol.Schema(
    {
        DOMAIN: vol.Schema(
            {
                vol.Required(CONF_HOST): cv.string,
                vol.Required(CONF_PANEL_TYPE): vol.All(
                    cv.string, vol.In(["HONEYWELL", "DSC"])
                ),
                vol.Required(CONF_USERNAME): cv.string,
                vol.Required(CONF_PASS): cv.string,
                vol.Optional(CONF_CODE): cv.string,
                vol.Optional(CONF_PANIC, default=DEFAULT_PANIC): cv.string,
                vol.Optional(CONF_ZONES): {vol.Coerce(int): ZONE_SCHEMA},
                vol.Optional(CONF_PARTITIONS): {vol.Coerce(int): PARTITION_SCHEMA},
                vol.Optional(CONF_EVL_PORT, default=DEFAULT_PORT): cv.port,
                vol.Optional(CONF_EVL_VERSION, default=DEFAULT_EVL_VERSION): vol.All(
                    vol.Coerce(int), vol.Range(min=3, max=4)
                ),
                vol.Optional(CONF_EVL_KEEPALIVE, default=DEFAULT_KEEPALIVE): vol.All(
                    vol.Coerce(int), vol.Range(min=15)
                ),
                vol.Optional(
                    CONF_ZONEDUMP_INTERVAL, default=DEFAULT_ZONEDUMP_INTERVAL
                ): vol.Coerce(int),
                vol.Optional(CONF_TIMEOUT, default=DEFAULT_TIMEOUT): vol.Coerce(int),
                vol.Optional(CONF_CODE_ARM_REQUIRED, default=True): cv.boolean,
                vol.Optional(
                    CONF_PENDING_TIME, default=DEFAULT_PENDING_TIME
                ): cv.positive_int,
            }
        )
    },
    extra=vol.ALLOW_EXTRA,
)

SERVICE_CUSTOM_FUNCTION = "invoke_custom_function"
ATTR_CUSTOM_FUNCTION = "pgm"
ATTR_PARTITION = "partition"

SERVICE_SCHEMA = vol.Schema(
    {
        vol.Required(ATTR_CUSTOM_FUNCTION): cv.string,
        vol.Required(ATTR_PARTITION): cv.string,
    }
)


async def async_setup(hass, config):
    """Set up for Envisalink devices."""

    conf = config.get(DOMAIN)

    host = conf.get(CONF_HOST)
    port = conf.get(CONF_EVL_PORT)
    code = conf.get(CONF_CODE)
    panel_type = conf.get(CONF_PANEL_TYPE)
    panic_type = conf.get(CONF_PANIC)
    version = conf.get(CONF_EVL_VERSION)
    user = conf.get(CONF_USERNAME)
    password = conf.get(CONF_PASS)
    keep_alive = conf.get(CONF_EVL_KEEPALIVE)
    zone_dump = conf.get(CONF_ZONEDUMP_INTERVAL)
    zones = conf.get(CONF_ZONES)
    partitions = conf.get(CONF_PARTITIONS)
    connection_timeout = conf.get(CONF_TIMEOUT)
    code_arm_required = conf.get(CONF_CODE_ARM_REQUIRED)
    pending_time = conf.get(CONF_PENDING_TIME)
    sync_connect = asyncio.Future()

    controller = EnvisalinkAlarmPanel(
        host,
        port,
        panel_type,
        version,
        user,
        password,
        zone_dump,
        keep_alive,
        hass.loop,
        connection_timeout,
    )
    hass.data[DATA_EVL] = controller

    @callback
    def login_fail_callback(data):
        """Handle when the evl rejects our login."""
        _LOGGER.error("The Envisalink rejected your credentials")
        if not sync_connect.done():
            sync_connect.set_result(False)

    @callback
    def connection_fail_callback(data):
        """Network failure callback."""
        _LOGGER.error(
            "Could not establish a connection with the Envisalink- retrying..."
        )
        if not sync_connect.done():
            hass.bus.async_listen_once(EVENT_HOMEASSISTANT_STOP, stop_envisalink)
            sync_connect.set_result(True)

    @callback
    def connection_success_callback(data):
        """Handle a successful connection."""
        _LOGGER.info("Established a connection with the Envisalink")
        if not sync_connect.done():
            hass.bus.async_listen_once(EVENT_HOMEASSISTANT_STOP, stop_envisalink)
            sync_connect.set_result(True)

    @callback
    def zones_updated_callback(data):
        """Handle zone timer updates."""
        _LOGGER.debug("Envisalink sent a zone update event. Updating zones...")
        async_dispatcher_send(hass, SIGNAL_ZONE_UPDATE, data)

    @callback
    def alarm_data_updated_callback(data):
        """Handle non-alarm based info updates."""
        _LOGGER.debug("Envisalink sent new alarm info. Updating alarms...")
        async_dispatcher_send(hass, SIGNAL_KEYPAD_UPDATE, data)

    @callback
    def partition_updated_callback(data):
        """Handle partition changes thrown by evl (including alarms)."""
        _LOGGER.debug("The envisalink sent a partition update event")
        async_dispatcher_send(hass, SIGNAL_PARTITION_UPDATE, data)

    @callback
    def stop_envisalink(event):
        """Shutdown envisalink connection and thread on exit."""
        _LOGGER.info("Shutting down Envisalink")
        controller.stop()

    async def handle_custom_function(call):
        """Handle custom/PGM service."""
        custom_function = call.data.get(ATTR_CUSTOM_FUNCTION)
        partition = call.data.get(ATTR_PARTITION)
        controller.command_output(code, partition, custom_function)

    controller.callback_zone_timer_dump = zones_updated_callback
    controller.callback_zone_state_change = zones_updated_callback
    controller.callback_partition_state_change = partition_updated_callback
    controller.callback_keypad_update = alarm_data_updated_callback
    controller.callback_login_failure = login_fail_callback
    controller.callback_login_timeout = connection_fail_callback
    controller.callback_login_success = connection_success_callback

    _LOGGER.info("Start envisalink.")
    controller.start()

    result = await sync_connect
    if not result:
        return False

    # Load sub-components for Envisalink
    if partitions:
        hass.async_create_task(
            async_load_platform(
                hass,
                "alarm_control_panel",
                "envisalink",
                {
                    CONF_PARTITIONS: partitions,
                    CONF_CODE: code,
                    CONF_PANIC: panic_type,
                    CONF_CODE_ARM_REQUIRED: code_arm_required,
                    CONF_PENDING_TIME: pending_time,
                },
                config,
            )
        )
        hass.async_create_task(
            async_load_platform(
                hass,
                "sensor",
                "envisalink",
                {CONF_PARTITIONS: partitions, CONF_CODE: code},
                config,
            )
        )
    if zones:
        hass.async_create_task(
            async_load_platform(
                hass, "binary_sensor", "envisalink", {CONF_ZONES: zones}, config
            )
        )

    hass.services.async_register(
        DOMAIN, SERVICE_CUSTOM_FUNCTION, handle_custom_function, schema=SERVICE_SCHEMA
    )

    return True


class EnvisalinkDevice(Entity):
    """Representation of an Envisalink device."""

    def __init__(self, name, info, controller):
        """Initialize the device."""
        self._controller = controller
        self._info = info
        self._name = name

    @property
    def name(self):
        """Return the name of the device."""
        return self._name

    @property
    def should_poll(self):
        """No polling needed."""
        return False<|MERGE_RESOLUTION|>--- conflicted
+++ resolved
@@ -5,10 +5,8 @@
 from pyenvisalink import EnvisalinkAlarmPanel
 import voluptuous as vol
 
-from homeassistant.const import CONF_HOST, CONF_TIMEOUT, EVENT_HOMEASSISTANT_STOP
 from homeassistant.core import callback
 import homeassistant.helpers.config_validation as cv
-<<<<<<< HEAD
 from homeassistant.const import (
     EVENT_HOMEASSISTANT_STOP,
     CONF_TIMEOUT,
@@ -16,11 +14,8 @@
     CONF_PENDING_TIME,
 )
 from homeassistant.helpers.entity import Entity
-=======
->>>>>>> 7f06a939
 from homeassistant.helpers.discovery import async_load_platform
 from homeassistant.helpers.dispatcher import async_dispatcher_send
-from homeassistant.helpers.entity import Entity
 
 _LOGGER = logging.getLogger(__name__)
 
